from dataclasses import dataclass
from typing import Union

from src.utils.storage import StateDict


@dataclass
class TrainConfig:
    train_batch_size = 512
    eval_batch_size = 512

    num_epoches = 50
    momentum_beta = 0.9
    rmsprop_beta = 0.999
    label_smoothig = 0.1
    learning_rate = 2000
    scheduler_step = 0.933

    base_regularization_coeff = 1e-8
    final_regularization_coeff = 1e-14
    coeff_adjusting_policy = "exp"
    num_regularizer_decreasing_steps = 30

    checkpoint_path = "checkpoints/"

    def to_dict(self):
        return {
            "train_batch_size": self.train_batch_size,
            "eval_batch_size": self.eval_batch_size,
            "num_epoches": self.num_epoches,
            "learning_rate": self.learning_rate,
            "momentum_beta": self.momentum_beta,
            "label_smoothig": self.label_smoothig,
        }


@dataclass
class TuneConfig:
    num_tunning_runs = 5
    num_run_epochs = 30

    relation_rank_inc = 0
    entity_rank_inc = 1

    def to_dict(self):
        return {
            "num_tunning_runs": self.num_tunning_runs,
            "num_run_epochs": self.num_run_epochs,
            "relation_rank_inc": self.relation_rank_inc,
            "entity_rank_inc": self.entity_rank_inc,
        }

@dataclass
class ModelConfig:
    manifold_rank = (10, 200, 200)

    use_pretrained = False
    pretrained_path = "./checkpoints/rk_20_903"

    def to_dict(self):
        return {
            "manifold_rank": self.manifold_rank,
            "use_pretrained": self.use_pretrained,
            "pretrained_path": self.pretrained_path
        }


@dataclass
class LogConfig:
<<<<<<< HEAD
    project_name = None
    entity_name = None
    run_name = "(200, 20) 10, 5 tune"
=======
    project_name = "NLA_BASE_TRAIN"
    entity_name = "marina_shesha"
    run_name = "(200, 20) 10, 5 smoothL1loss+reg"
>>>>>>> c151ca96
    log_dir = "wandb_logs"

    watch_log_freq = 500
    watch_log = "all"


@dataclass
class Config:
    train_cfg = TrainConfig()
    model_cfg = ModelConfig()
    log_cfg = LogConfig()
    tune_cfg = TuneConfig()

    state_dict: Union[None, StateDict]
<|MERGE_RESOLUTION|>--- conflicted
+++ resolved
@@ -67,15 +67,9 @@
 
 @dataclass
 class LogConfig:
-<<<<<<< HEAD
     project_name = None
     entity_name = None
     run_name = "(200, 20) 10, 5 tune"
-=======
-    project_name = "NLA_BASE_TRAIN"
-    entity_name = "marina_shesha"
-    run_name = "(200, 20) 10, 5 smoothL1loss+reg"
->>>>>>> c151ca96
     log_dir = "wandb_logs"
 
     watch_log_freq = 500
