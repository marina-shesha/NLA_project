from typing import Callable, Union

import torch

from torch.optim import Optimizer
from tucker_riemopt import SFTucker
from tucker_riemopt import SFTuckerRiemannian
from tucker_riemopt.sf_tucker.riemannian import TangentVector


class RGD(Optimizer):
    def __init__(self, params, rank, max_lr):
        self.rank = rank
        self.max_lr = max_lr
        self.lr = max_lr

        defaults = dict(rank=rank, max_lr=self.max_lr, lr=self.lr)
        super().__init__(params, defaults)

        self.direction = None
        self.loss = None

    def fit(self, loss_fn: Callable[[SFTucker], float], x_k: SFTucker,
            normalize_grad: Union[float, "False"] = 1.):
        """
                Computes the Riemannian gradient of `loss_fn` at point `x_k`.

                :param loss_fn: smooth scalar-valued loss function
                :param x_k: current solution approximation
                :param normalize_grad: Can be `False` or float. If `False`, the Riemannian gradient will not be normalized. Otherwise, gradient will
                 be normalized to `normalize_grad`.
                :return: Frobenius norm of the Riemannian gradient.
                """
        rgrad, self.loss = SFTuckerRiemannian.grad(loss_fn, x_k)
        rgrad_norm = rgrad.norm().detach()
        normalize_grad = rgrad_norm if not normalize_grad else normalize_grad
        normalizer = 1 / rgrad_norm * normalize_grad

        self.direction = normalizer * rgrad
        return rgrad_norm

    @torch.no_grad()
    def step(self, closure=None):
        """Performs a single optimization step.

        Parameters:
        -----------
        closure: callable
            A closure that reevaluates the model and returns the loss.
        """
        W, E, R = self.param_groups[0]["params"]

        x_k = self.direction.point
        x_k = (-self.param_groups[0]["lr"]) * self.direction + SFTuckerRiemannian.TangentVector(x_k)
        x_k = x_k.construct().round(self.rank)

        W.data.add_(x_k.core - W)
        R.data.add_(x_k.regular_factors[0] - R)
        E.data.add_(x_k.shared_factor - E)


def f_tangent_vec(vec: TangentVector, f) -> TangentVector:
    return TangentVector(
        vec.point,
        f(vec.delta_core),
        [f(factor) for factor in vec.delta_regular_factors],
        f(vec.delta_shared_factor),
    )

def sq_vec(vec: TangentVector) -> TangentVector:
    return f_tangent_vec(vec, lambda x : torch.square(x))

def root_vec(vec: TangentVector) -> TangentVector:
    return f_tangent_vec(vec, lambda x : torch.sqrt(x))

def bin_f_vec(lhs: TangentVector, rhs: TangentVector, f) -> TangentVector:
    return TangentVector(
        lhs.point,
        f(lhs.delta_core, rhs.delta_core),
        [
            f(fact_lhs,fact_rhs) for (fact_lhs, fact_rhs) in zip(
                lhs.delta_regular_factors, rhs.delta_regular_factors)
        ],
        f(lhs.delta_shared_factor, rhs.delta_shared_factor)
    )

def vec_add(lhs: TangentVector, rhs: float) -> TangentVector:
    return bin_f_vec(lhs, TangentVector(lhs.point, torch.ones_like(lhs.delta_core),
        [torch.full_like(factor, rhs) for factor in lhs.delta_regular_factors],
        torch.full_like(lhs.delta_shared_factor, rhs),
        ),
        lambda x, y: x + y
    )

def vec_div(lhs: TangentVector, rhs: TangentVector) -> TangentVector:
    return bin_f_vec(lhs, rhs, lambda x, y : x / y)

def vec_mul(lhs: TangentVector, rhs: TangentVector) -> TangentVector:
    return bin_f_vec(lhs, rhs, lambda x, y : x * y)

class AdaDelta(RGD):
    def __init__(self, params, rank, max_lr, betas=(0.1, 0.1), eps=1e-8):
        super().__init__(params, rank, max_lr)
        self.betas = betas
        self.eps = eps

        self.momentum = None
        self.second_momentum = None

    def fit(self, loss_fn: Callable[[SFTucker], float], x_k: SFTucker,
            normalize_grad: Union[float, "False"] = 1.):
        """
                Computes the Riemannian gradient of `loss_fn` at point `x_k`.

                :param loss_fn: smooth scalar-valued loss function
                :param x_k: current solution approximation
                :param normalize_grad: Can be `False` or float. If `False`, the Riemannian gradient will not be normalized. Otherwise, gradient will
                 be normalized to `normalize_grad`.
                :return: Frobenius norm of the Riemannian gradient.
                """
        rgrad, self.loss = SFTuckerRiemannian.grad(loss_fn, x_k)
                # retain_graph=True)
        # rgrad_norm = rgrad.norm().detach()

        if self.second_momentum is not None:
            self.second_momentum = (
                self.betas[1] * self.second_momentum +
                (1 - self.betas[1]) * sq_vec(rgrad)
            )
        else:
            self.second_momentum = (
                (1 - self.betas[1]) * sq_vec(rgrad)
            )

        if self.momentum is not None:
            self.momentum = TangentVector(x_k, torch.zeros_like(x_k.core))

        self.direction = SFTuckerRiemannian.project(
            x_k,
            vec_mul(
                vec_div(
                    root_vec(
                        vec_add(self.momentum, self.eps)
                    ),
                    root_vec(
                        vec_add(self.second_momentum, self.eps)
                    )
                ),
                rgrad
            ).construct(),
            # retain_graph=True
        )

        self.momentum = (
            self.betas[0] * self.momentum +
            (1 - self.betas[0]) * sq_vec(self.direction)
        )

        return self.direction.norm().detach()

    @torch.no_grad()
    def step(self, closure=None):
        """Performs a single optimization step.

        Parameters:
        -----------
        closure: callable
            A closure that reevaluates the model and returns the loss.
        """
        W, E, R = self.param_groups[0]["params"]

        x_k = self.direction.point
        x_k = (-self.param_groups[0]["lr"]) * self.direction + SFTuckerRiemannian.TangentVector(x_k)
        x_k = x_k.construct().round(self.rank)

        W.data.add_(x_k.core - W)
        R.data.add_(x_k.regular_factors[0] - R)
        E.data.add_(x_k.shared_factor - E)


class LRGeomCG(RGD):
    def __init__(self, params, rank, max_lr, betas=(0.1, 0.1), eps=1e-8):
        super().__init__(params, rank, max_lr)
        self.betas = betas
        self.eps = eps

        self.xi = None
        self.eta = None
        self.t = 0
        self.prev_xi = None

    def fit(self, loss_fn: Callable[[SFTucker], float], x_k: SFTucker,
            normalize_grad: Union[float, "False"] = 1.):
        """
                Computes the Riemannian gradient of `loss_fn` at point `x_k`.

                :param loss_fn: smooth scalar-valued loss function
                :param x_k: current solution approximation
                :param normalize_grad: Can be `False` or float. If `False`, the Riemannian gradient will not be normalized. Otherwise, gradient will
                 be normalized to `normalize_grad`.
                :return: Frobenius norm of the Riemannian gradient.
                """
        self.xi, self.loss = SFTuckerRiemannian.grad(loss_fn, x_k,
                retain_graph=True)

        if self.prev_xi is None:
            self.prev_xi = self.xi

        if self.eta is not None:
            prev_xi_constructed = self.prev_xi.construct()
            xi_transported = SFTuckerRiemannian.project(x_k, prev_xi_constructed,
                retain_graph=True)
            eta_transported = SFTuckerRiemannian.project(x_k,
                self.eta.construct(), retain_graph=True)

            delta = self.xi + (-xi_transported)
            beta = max(0, delta.construct().flat_inner(self.xi.construct()) /
                prev_xi_constructed.flat_inner(prev_xi_constructed))

            self.eta = -self.xi + beta * eta_transported
        else:
            self.eta = -self.xi

        # eta_tensor = self.eta.construct()
        self.t = 0.01 # -eta_tensor.flat_inner(x_k) / eta_tensor.flat_inner(eta_tensor)

        self.prev_xi = self.xi

        return self.t * self.eta.norm().detach()

    @torch.no_grad()
    def step(self, closure=None):
        """Performs a single optimization step.

        Parameters:
        -----------
        closure: callable
            A closure that reevaluates the model and returns the loss.
        """
        assert self.xi

        W, E, R = self.param_groups[0]["params"]

        x_k = self.xi.point
        x_k = (
            self.param_groups[0]["lr"] * 0.5 * self.t * self.eta +
            SFTuckerRiemannian.TangentVector(x_k)
        )
        x_k = x_k.construct().round(self.rank)


        W.data.add_(x_k.core - W)
        R.data.add_(x_k.regular_factors[0] - R)
        E.data.add_(x_k.shared_factor - E)


class RSGDwithMomentum(RGD):
    def __init__(self, params, rank, max_lr, momentum_beta=0.9):
        super().__init__(params, rank, max_lr)
        self.momentum_beta = momentum_beta
        self.momentum = None

    def fit(self, loss_fn: Callable[[SFTucker], float], x_k: SFTucker,
            normalize_grad: Union[float, "False"] = 1.):
        """
        Computes the Riemannian gradient of `loss_fn` at point `x_k`.

        :param loss_fn: smooth scalar-valued loss function
        :param x_k: current solution approximation
        :param normalize_grad: Can be `False` or float. If `False`, the Riemannian gradient will not be normalized. Otherwise, gradient will
         be normalized to `normalize_grad`.
        :return: Frobenius norm of the Riemannian gradient.
        """
        if self.direction is not None:
            self.momentum = SFTuckerRiemannian.project(x_k, self.direction)
        else:
            self.momentum = SFTuckerRiemannian.TangentVector(x_k,  torch.zeros_like(x_k.core))
        rgrad, self.loss = SFTuckerRiemannian.grad(loss_fn, x_k)
        rgrad_norm = rgrad.norm().detach()
        normalize_grad = rgrad_norm if not normalize_grad else normalize_grad
        self.direction = (1 / rgrad_norm * normalize_grad) * rgrad + self.momentum_beta * self.momentum
        return rgrad_norm

    @torch.no_grad()
    def step(self, closure=None):
        """Performs a single optimization step.

        Parameters:
        -----------
        closure: callable
            A closure that reevaluates the model and returns the loss.
        """
        W, E, R = self.param_groups[0]["params"]

        x_k = self.direction.point
        x_k = (-self.param_groups[0]["lr"]) * self.direction + SFTuckerRiemannian.TangentVector(x_k)
        x_k = x_k.construct().round(self.rank)
        self.direction = self.direction.construct()

        W.data.add_(x_k.core - W)
        R.data.add_(x_k.regular_factors[0] - R)
        E.data.add_(x_k.shared_factor - E)


class SFTuckerAdam(RGD):
    def __init__(self, params, rank, max_lr, betas=(0.9, 0.999), eps=1e-8, step_velocity=1):
        super().__init__(params, rank, max_lr)
        self.betas = betas
        self.eps = eps
        self.step_velocity = step_velocity

<<<<<<< HEAD
        self.momentum = None
        self.second_momentum = torch.zeros(1, device="cuda")

        self.step_t = 1

    def fit(self, loss_fn: Callable[[SFTucker], float], x_k: SFTucker,
            normalize_grad: Union[float, "False"] = 1.):
        """
        Computes the Riemannian gradient of `loss_fn` at point `x_k`.

        :param loss_fn: smooth scalar-valued loss function
        :param x_k: current solution approximation
        :param normalize_grad: Can be `False` or float. If `False`, the Riemannian gradient will not be normalized. Otherwise, gradient will
         be normalized to `normalize_grad`.
        :return: Frobenius norm of the Riemannian gradient.
        """
        rgrad, self.loss = SFTuckerRiemannian.grad(loss_fn, x_k)
        rgrad_norm = rgrad.norm().detach()
        if self.momentum is not None:
            self.momentum = SFTuckerRiemannian.project(x_k, self.momentum.construct())
            self.momentum = self.betas[0] * self.momentum + (1 - self.betas[0]) * rgrad
        else:
            self.momentum = (1 - self.betas[0]) * rgrad
        self.second_momentum = self.betas[1] * self.second_momentum + (1 - self.betas[1]) * rgrad_norm ** 2
        second_momentum_corrected = self.second_momentum / (1 - self.betas[1] ** (self.step_t // self.step_velocity + 1))
        bias_correction_ratio = (1 - self.betas[0] ** (self.step_t // self.step_velocity + 1)) * torch.sqrt(
            second_momentum_corrected
        ) + self.eps
        self.direction = (1 / bias_correction_ratio) * self.momentum
        return rgrad_norm

    @torch.no_grad()
    def step(self, closure=None):
        """Performs a single optimization step.

        Parameters:
        -----------
        closure: callable
            A closure that reevaluates the model and returns the loss.
        """
        W, E, R = self.param_groups[0]["params"]

        x_k = self.direction.point
        x_k = (-self.param_groups[0]["lr"]) * self.direction + SFTuckerRiemannian.TangentVector(x_k)
        x_k = x_k.construct().round(self.rank)

        W.data.add_(x_k.core - W)
        R.data.add_(x_k.regular_factors[0] - R)
        E.data.add_(x_k.shared_factor - E)

        self.step_t += 1


class SFTuckerAdamReg(RGD):
    def __init__(self, params, rank, max_lr, betas=(0.9, 0.999), eps=1e-8, step_velocity=1, decay=1e-2):
        super().__init__(params, rank, max_lr)
        self.betas = betas
        self.eps = eps
        self.step_velocity = step_velocity

=======
>>>>>>> 76820f70
        self.momentum = None
        self.second_momentum = torch.zeros(1, device="cuda")

        self.step_t = 1
        self.decay = decay

    def fit(self, loss_fn: Callable[[SFTucker], float], x_k: SFTucker,
            normalize_grad: Union[float, "False"] = 1.):
        """
        Computes the Riemannian gradient of `loss_fn` at point `x_k`.

        :param loss_fn: smooth scalar-valued loss function
        :param x_k: current solution approximation
        :param normalize_grad: Can be `False` or float. If `False`, the Riemannian gradient will not be normalized. Otherwise, gradient will
         be normalized to `normalize_grad`.
        :return: Frobenius norm of the Riemannian gradient.
        """
        rgrad, self.loss = SFTuckerRiemannian.grad(loss_fn, x_k)
        rgrad_norm = rgrad.norm().detach()
        if self.momentum is not None:
            self.momentum = SFTuckerRiemannian.project(x_k, self.momentum.construct())
            self.momentum = self.betas[0] * self.momentum + (1 - self.betas[0]) * rgrad
        else:
            self.momentum = (1 - self.betas[0]) * rgrad
        self.second_momentum = self.betas[1] * self.second_momentum + (1 - self.betas[1]) * rgrad_norm ** 2
        second_momentum_corrected = self.second_momentum / (1 - self.betas[1] ** (self.step_t // self.step_velocity + 1))
        bias_correction_ratio = (1 - self.betas[0] ** (self.step_t // self.step_velocity + 1)) * torch.sqrt(
            second_momentum_corrected
        ) + self.eps
        self.direction = (1 / bias_correction_ratio) * self.momentum
        return rgrad_norm

    @torch.no_grad()
    def step(self, closure=None):
        """Performs a single optimization step.

        Parameters:
        -----------
        closure: callable
            A closure that reevaluates the model and returns the loss.
        """
        W, E, R = self.param_groups[0]["params"]
        lr = self.param_groups[0]["lr"]

        x_k = self.direction.point
        x_k = -lr * self.direction + SFTuckerRiemannian.TangentVector(x_k).__rmul__(1 - self.decay * lr)
        x_k = x_k.construct().round(self.rank)

        W.data.add_(x_k.core - W)
        R.data.add_(x_k.regular_factors[0] - R)
        E.data.add_(x_k.shared_factor - E)

        self.step_t += 1


class SFTuckerRMSPROP(RGD):
    def __init__(self, params, rank, max_lr, beta=0.999, eps=1e-8):
        super().__init__(params, rank, max_lr)
        self.beta = beta
        self.eps = eps
        self.second_momentum = torch.zeros(1, device="cuda")

        self.step_t = 1

    def fit(self, loss_fn: Callable[[SFTucker], float], x_k: SFTucker,
            normalize_grad: Union[float, "False"] = 1.):
        """
        Computes the Riemannian gradient of `loss_fn` at point `x_k`.

        :param loss_fn: smooth scalar-valued loss function
        :param x_k: current solution approximation
        :param normalize_grad: Can be `False` or float. If `False`, the Riemannian gradient will not be normalized. Otherwise, gradient will
         be normalized to `normalize_grad`.
        :return: Frobenius norm of the Riemannian gradient.
        """
        rgrad, self.loss = SFTuckerRiemannian.grad(loss_fn, x_k)
        rgrad_norm = rgrad.norm().detach()
        self.second_momentum = self.beta * self.second_momentum + (1 - self.beta) * rgrad_norm ** 2
        bias_correction_ratio = torch.sqrt(self.second_momentum) + self.eps

        self.direction = (1 / bias_correction_ratio) * rgrad
        return rgrad_norm

    @torch.no_grad()
    def step(self, closure=None):
        """Performs a single optimization step.

        Parameters:
        -----------
        closure: callable
            A closure that reevaluates the model and returns the loss.
        """
        W, E, R = self.param_groups[0]["params"]

        x_k = self.direction.point
        x_k = (-self.param_groups[0]["lr"]) * self.direction + SFTuckerRiemannian.TangentVector(x_k)
        x_k = x_k.construct().round(self.rank)

        W.data.add_(x_k.core - W)
        R.data.add_(x_k.regular_factors[0] - R)
        E.data.add_(x_k.shared_factor - E)

<<<<<<< HEAD
        self.step_t += 1


class RSGDwithNesterovMomentum(RGD):
    def __init__(self, params, rank, max_lr, momentum_beta=0.9):
        super().__init__(params, rank, max_lr)
        self.momentum_beta = momentum_beta
        self.momentum = None

    def fit(self, loss_fn: Callable[[SFTucker], float], x_k: SFTucker,
            normalize_grad: Union[float, "False"] = 1.):
        """
        Computes the Riemannian gradient of `loss_fn` at point `x_k`.

        :param loss_fn: smooth scalar-valued loss function
        :param x_k: current solution approximation
        :param normalize_grad: Can be `False` or float. If `False`, the Riemannian gradient will not be normalized. Otherwise, gradient will
         be normalized to `normalize_grad`.
        :return: Frobenius norm of the Riemannian gradient.
        """
        if self.direction is None:
            self.momentum = SFTuckerRiemannian.TangentVector(x_k,  torch.zeros_like(x_k.core))
        else:
            self.momentum = SFTuckerRiemannian.project(x_k, self.momentum.construct(), retain_graph=True)

        rgrad, self.loss = SFTuckerRiemannian.grad(loss_fn, (
            SFTuckerRiemannian.TangentVector(x_k) + -self.momentum_beta * self.momentum
        ).construct().round(self.rank), retain_graph=True)

        rgrad_norm = rgrad.norm().detach()
        normalize_grad = rgrad_norm if not normalize_grad else normalize_grad

        self.direction = (1 / rgrad_norm * normalize_grad) * rgrad + self.momentum_beta * self.momentum
        self.momentum = self.direction

        return self.direction.norm().detach()

    @torch.no_grad()
    def step(self, closure=None):
        """Performs a single optimization step.

        Parameters:
        -----------
        closure: callable
            A closure that reevaluates the model and returns the loss.
        """
        W, E, R = self.param_groups[0]["params"]

        x_k = self.direction.point
        x_k = (-self.param_groups[0]["lr"]) * self.direction + SFTuckerRiemannian.TangentVector(x_k)
        x_k = x_k.construct().round(self.rank)

        W.data.add_(x_k.core - W)
        R.data.add_(x_k.regular_factors[0] - R)
        E.data.add_(x_k.shared_factor - E)
=======
        self.step_t += 1
>>>>>>> 76820f70
<|MERGE_RESOLUTION|>--- conflicted
+++ resolved
@@ -309,7 +309,6 @@
         self.eps = eps
         self.step_velocity = step_velocity
 
-<<<<<<< HEAD
         self.momentum = None
         self.second_momentum = torch.zeros(1, device="cuda")
 
@@ -370,8 +369,6 @@
         self.eps = eps
         self.step_velocity = step_velocity
 
-=======
->>>>>>> 76820f70
         self.momentum = None
         self.second_momentum = torch.zeros(1, device="cuda")
 
@@ -417,7 +414,7 @@
         lr = self.param_groups[0]["lr"]
 
         x_k = self.direction.point
-        x_k = -lr * self.direction + SFTuckerRiemannian.TangentVector(x_k).__rmul__(1 - self.decay * lr)
+        x_k = -lr * self.direction + SFTuckerRiemannian.TangentVector(x_k).__rmul__(1 - self.decay)
         x_k = x_k.construct().round(self.rank)
 
         W.data.add_(x_k.core - W)
@@ -474,7 +471,6 @@
         R.data.add_(x_k.regular_factors[0] - R)
         E.data.add_(x_k.shared_factor - E)
 
-<<<<<<< HEAD
         self.step_t += 1
 
 
@@ -529,7 +525,4 @@
 
         W.data.add_(x_k.core - W)
         R.data.add_(x_k.regular_factors[0] - R)
-        E.data.add_(x_k.shared_factor - E)
-=======
-        self.step_t += 1
->>>>>>> 76820f70
+        E.data.add_(x_k.shared_factor - E)